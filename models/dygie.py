--- conflicted
+++ resolved
@@ -139,17 +139,10 @@
         span_embeddings = torch.cat([endpoint_span_embeddings, attended_span_embeddings], -1)
 
         # Make calls out to the modules to get results.
-<<<<<<< HEAD
-        # output_coref = self._coref(
-        #     spans, span_mask, span_embeddings, sentence_lengths, coref_labels, metadata)
-        # output_ner = self._ner(
-        #     spans, span_mask, span_embeddings, sentence_lengths, ner_labels, document_length, metadata)
-=======
         output_coref = self._coref(
             spans, span_mask, span_embeddings, sentence_lengths, coref_labels, metadata)
         output_ner = self._ner(
             spans, span_mask, span_embeddings, sentence_lengths, max_sentence_length, ner_labels, metadata)
->>>>>>> 78b4dbca
         output_relation = self._relation(
             spans, span_mask, span_embeddings, sentence_lengths, max_sentence_length, relation_labels, metadata)
 
