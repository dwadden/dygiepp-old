import logging
import itertools
from typing import Any, Dict, List, Optional

import torch
import torch.nn.functional as F
from overrides import overrides

from allennlp.data import Vocabulary
from allennlp.models.model import Model
from allennlp.modules import FeedForward
from allennlp.nn import util, InitializerApplicator, RegularizerApplicator
from allennlp.modules import TimeDistributed

from dygie.training.relation_metrics import RelationMetrics, CandidateRecall
from dygie.models.entity_beam_pruner import Pruner

logger = logging.getLogger(__name__)  # pylint: disable=invalid-name


# TODO(dwadden) add tensor dimension comments.
# TODO(dwadden) Different sentences should have different number of relation candidates depending on
# length.
class RelationExtractor(Model):
    """
    Relation extraction module of DyGIE model.
    """
    # TODO(dwadden) add option to make `mention_feedforward` be the NER tagger.
    def __init__(self,
                 vocab: Vocabulary,
                 mention_feedforward: FeedForward,
                 relation_feedforward: FeedForward,
                 feature_size: int,
                 spans_per_word: float,
                 span_emb_dim: int,
                 rel_prop: int = 0,
                 rel_prop_dropout_A: float = 0.0,
                 rel_prop_dropout_f: float = 0.0,
                 initializer: InitializerApplicator = InitializerApplicator(),
                 positive_label_weight: float = 1.0,
                 regularizer: Optional[RegularizerApplicator] = None,
                 check: bool = False) -> None:
        super(RelationExtractor, self).__init__(vocab, regularizer)

        self._check = check

<<<<<<< HEAD
=======
        # Need to hack this for cases where there's no relation data. It breaks Ulme's code.
>>>>>>> d61c01c2
        self._n_labels = max(vocab.get_vocab_size("relation_labels"), 1)

        # Span candidate scorer.
        # TODO(dwadden) make sure I've got the input dim right on this one.
        feedforward_scorer = torch.nn.Sequential(
            TimeDistributed(mention_feedforward),
            TimeDistributed(torch.nn.Linear(mention_feedforward.get_output_dim(), 1)))
        self._mention_pruner = Pruner(feedforward_scorer)

        # Relation scorer.
        self._relation_feedforward = relation_feedforward
        self._relation_scorer = torch.nn.Linear(relation_feedforward.get_output_dim(), self._n_labels)

        self._spans_per_word = spans_per_word

        # TODO(dwadden) Add code to compute relation F1.
        self._candidate_recall = CandidateRecall()
        self._relation_metrics = RelationMetrics()

        class_weights = torch.cat([torch.tensor([1.0]), positive_label_weight * torch.ones(self._n_labels)])
        self._loss = torch.nn.CrossEntropyLoss(reduction="sum", ignore_index=-1, weight=class_weights)
        self.rel_prop = rel_prop

        # Relation Propagation
        self._A_network = FeedForward(input_dim=self._n_labels,
                                      num_layers=1,
                                      hidden_dims=span_emb_dim,
                                      activations=lambda x: x,
                                      dropout=rel_prop_dropout_A)
        self._f_network = FeedForward(input_dim=2*span_emb_dim,
                                      num_layers=1,
                                      hidden_dims=span_emb_dim,
                                      activations=torch.nn.Sigmoid(),
                                      dropout=rel_prop_dropout_f)

        initializer(self)

    @overrides
    def forward(self,  # type: ignore
                spans: torch.IntTensor,
                span_mask,
                span_embeddings,  # TODO(dwadden) add type.
                sentence_lengths,
                relation_labels: torch.IntTensor = None,
                metadata: List[Dict[str, Any]] = None) -> Dict[str, torch.Tensor]:
        """
        TODO(dwadden) Write documentation.
        """

        output_dict = self.compute_representations(
            spans, span_mask, span_embeddings, sentence_lengths, relation_labels, metadata)

        if self.rel_prop > 0:
            output_dict = self.relation_propagation(output_dict)

        if self._loss_weights['relation'] > 0:
            output_dict = self.predict_labels(relation_labels, output_dict, metadata)

        return output_dict

    def compute_representations(self,  # type: ignore
                                spans: torch.IntTensor,
                                span_mask,
                                span_embeddings,  # TODO(dwadden) add type.
                                sentence_lengths,
                                relation_labels: torch.IntTensor = None,
                                metadata: List[Dict[str, Any]] = None) -> Dict[str, torch.Tensor]:

        (top_span_embeddings, top_span_mention_scores,
         num_spans_to_keep, top_span_mask,
         top_span_indices, top_spans) = self._prune_spans(spans, span_mask, span_embeddings, sentence_lengths)

        relation_scores = self.get_relation_scores(top_span_embeddings,
                                              top_span_mention_scores)

        output_dict = {"top_spans": top_spans,
                       "top_span_embeddings": top_span_embeddings,
                       "top_span_mention_scores": top_span_mention_scores,
                       "relation_scores": relation_scores,
                       "num_spans_to_keep": num_spans_to_keep,
                       "top_span_indices": top_span_indices,
                       "top_span_mask": top_span_mask,
                       "loss": 0}

        return output_dict

    def _prune_spans(self, spans, span_mask, span_embeddings, sentence_lengths):
        # Prune
        num_spans = spans.size(1)  # Max number of spans for the minibatch.

        # Keep different number of spans for each minibatch entry.
        num_spans_to_keep = torch.ceil(sentence_lengths.float() * self._spans_per_word).long()

        (top_span_embeddings, top_span_mask,
         top_span_indices, top_span_mention_scores, num_spans_kept) = self._mention_pruner(
             span_embeddings, span_mask, num_spans_to_keep)

        top_span_mask = top_span_mask.unsqueeze(-1)

        flat_top_span_indices = util.flatten_and_batch_shift_indices(top_span_indices, num_spans)
        top_spans = util.batched_index_select(spans,
                                              top_span_indices,
                                              flat_top_span_indices)

        return top_span_embeddings, top_span_mention_scores, num_spans_to_keep, top_span_mask, top_span_indices, top_spans

    def relation_propagation(self, output_dict):
        relation_scores = output_dict["relation_scores"]
        top_span_embeddings = output_dict["top_span_embeddings"]
        var = output_dict["top_span_mask"]
        top_span_mask_tensor = (var.repeat(1, 1, var.shape[1]) * var.view(var.shape[0], 1, var.shape[1]).repeat(1, var.shape[1], 1)).unsqueeze(3).repeat(1, 1, 1, top_span_embeddings.shape[-1]).float()
        span_num = relation_scores.shape[1]
        normalization_factor = var.view(var.shape[0], span_num).sum(dim=1).unsqueeze(1).unsqueeze(2).repeat(1, span_num, top_span_embeddings.shape[-1]).float()
        for t in range(self.rel_prop):
            # TODO(Ulme) There is currently an implicit assumption that the null label is in the 0-th index.
            # Come up with how to deal with this
            relation_scores = F.relu(relation_scores[:, :, :, 1:], inplace=False)
            # relation_scores /= (torch.sum(relation_scores, dim=[2,3]).view(-1,span_num,1,1).repeat(1,1,span_num,7) + 0.0000001)
            relation_embeddings = self._A_network(relation_scores)
            top_span_embeddings_repeated = top_span_embeddings.unsqueeze(2).repeat(1, 1, span_num, 1)
            entity_embs = torch.sum(relation_embeddings * top_span_embeddings_repeated * top_span_mask_tensor, dim=2)
            entity_embs /= normalization_factor
            f_network_input = torch.cat([top_span_embeddings, entity_embs], dim=-1)
            f_weights = self._f_network(f_network_input)
            top_span_embeddings = f_weights * top_span_embeddings + (1.0 - f_weights) * entity_embs
            relation_scores = self.get_relation_scores(top_span_embeddings, self._mention_pruner._scorer(top_span_embeddings))

        output_dict["relation_scores"] = relation_scores
        output_dict["top_span_embeddings"] = top_span_embeddings
        return output_dict

    def predict_labels(self, relation_labels, output_dict, metadata):
        relation_scores = output_dict["relation_scores"]

        # Subtract 1 so that the "null" relation corresponds to -1.
        _, predicted_relations = relation_scores.max(-1)
        predicted_relations -= 1

        output_dict["predicted_relations"] = predicted_relations

        # Evaluate loss and F1 if labels were provided.
        if relation_labels is not None:
            # Compute cross-entropy loss.
            gold_relations = self._get_pruned_gold_relations(
                relation_labels, output_dict["top_span_indices"], output_dict["top_span_mask"])

            cross_entropy = self._get_cross_entropy_loss(relation_scores, gold_relations)

            # Compute F1.
            predictions = self.decode(output_dict)["decoded_relations_dict"]
            assert len(predictions) == len(metadata)  # Make sure length of predictions is right.
            self._candidate_recall(predictions, metadata)
            self._relation_metrics(predictions, metadata)

            output_dict["loss"] = cross_entropy
        return output_dict

    @overrides
    def decode(self, output_dict):
        """
        Take the output and convert it into a list of dicts. Each entry is a sentence. Each key is a
        pair of span indices for that sentence, and each value is the relation label on that span
        pair.
        """
        top_spans_batch = output_dict["top_spans"].detach().cpu()
        predicted_relations_batch = output_dict["predicted_relations"].detach().cpu()
        num_spans_to_keep_batch = output_dict["num_spans_to_keep"].detach().cpu()
        res_dict = []
        res_list = []

        # Collect predictions for each sentence in minibatch.
        zipped = zip(top_spans_batch, predicted_relations_batch, num_spans_to_keep_batch)
        for top_spans, predicted_relations, num_spans_to_keep in zipped:
            entry_dict, entry_list = self._decode_sentence(
                top_spans, predicted_relations, num_spans_to_keep)
            res_dict.append(entry_dict)
            res_list.append(entry_list)

        output_dict["decoded_relations_dict"] = res_dict
        output_dict["decoded_relations"] = res_list
        return output_dict

    @overrides
    def get_metrics(self, reset: bool = False) -> Dict[str, float]:
        precision, recall, f1 = self._relation_metrics.get_metric(reset)
        candidate_recall = self._candidate_recall.get_metric(reset)
        return {"rel_precision": precision,
                "rel_recall": recall,
                "rel_f1": f1,
                "rel_span_recall": candidate_recall}

    def _decode_sentence(self, top_spans, predicted_relations, num_spans_to_keep):
        # TODO(dwadden) speed this up?
        # Throw out all predictions that shouldn't be kept.
        keep = num_spans_to_keep.item()
        top_spans = [tuple(x) for x in top_spans.tolist()]

        # Iterate over all span pairs and labels. Record the span if the label isn't null.
        res_dict = {}
        res_list = []
        for i, j in itertools.product(range(keep), range(keep)):
            span_1 = top_spans[i]
            span_2 = top_spans[j]
            label = predicted_relations[i, j].item()
            if label >= 0:
                label_name = self.vocab.get_token_from_index(label, namespace="relation_labels")
                res_dict[(span_1, span_2)] = label_name
                list_entry = (span_1[0], span_1[1], span_2[0], span_2[1], label_name)
                res_list.append(list_entry)

        return res_dict, res_list

    @staticmethod
    def _compute_span_pair_embeddings(top_span_embeddings: torch.FloatTensor):
        """
        TODO(dwadden) document me and add comments.
        """
        # Shape: (batch_size, num_spans_to_keep, num_spans_to_keep, embedding_size)
        num_candidates = top_span_embeddings.size(1)

        embeddings_1_expanded = top_span_embeddings.unsqueeze(2)
        embeddings_1_tiled = embeddings_1_expanded.repeat(1, 1, num_candidates, 1)

        embeddings_2_expanded = top_span_embeddings.unsqueeze(1)
        embeddings_2_tiled = embeddings_2_expanded.repeat(1, num_candidates, 1, 1)

        similarity_embeddings = embeddings_1_expanded * embeddings_2_expanded

        pair_embeddings_list = [embeddings_1_tiled, embeddings_2_tiled, similarity_embeddings]
        pair_embeddings = torch.cat(pair_embeddings_list, dim=3)

        return pair_embeddings

    def get_relation_scores(self, top_span_embeddings, top_span_mention_scores):
        return self._compute_relation_scores(self._compute_span_pair_embeddings(top_span_embeddings),
                                             top_span_mention_scores)

    def _compute_relation_scores(self, pairwise_embeddings, top_span_mention_scores):
        batch_size = pairwise_embeddings.size(0)
        max_num_spans = pairwise_embeddings.size(1)
        feature_dim = self._relation_feedforward.input_dim

        embeddings_flat = pairwise_embeddings.view(-1, feature_dim)

        relation_projected_flat = self._relation_feedforward(embeddings_flat)
        relation_scores_flat = self._relation_scorer(relation_projected_flat)

        relation_scores = relation_scores_flat.view(batch_size, max_num_spans, max_num_spans, -1)

        # Add the mention scores for each of the candidates.

        relation_scores += (top_span_mention_scores.unsqueeze(-1) +
                            top_span_mention_scores.transpose(1, 2).unsqueeze(-1))

        shape = [relation_scores.size(0), relation_scores.size(1), relation_scores.size(2), 1]
        dummy_scores = relation_scores.new_zeros(*shape)

        relation_scores = torch.cat([dummy_scores, relation_scores], -1)
        return relation_scores

    @staticmethod
    def _get_pruned_gold_relations(relation_labels, top_span_indices, top_span_masks):
        """
        Loop over each slice and get the labels for the spans from that slice.
        All labels are offset by 1 so that the "null" label gets class zero. This is the desired
        behavior for the softmax. Labels corresponding to masked relations keep the label -1, which
        the softmax loss ignores.
        """
        # TODO(dwadden) Test and possibly optimize.
        relations = []

        for sliced, ixs, top_span_mask in zip(relation_labels, top_span_indices, top_span_masks.byte()):
            entry = sliced[ixs][:, ixs].unsqueeze(0)
            mask_entry = top_span_mask & top_span_mask.transpose(0, 1).unsqueeze(0)
            entry[mask_entry] += 1
            entry[~mask_entry] = -1
            relations.append(entry)

        return torch.cat(relations, dim=0)

    def _get_cross_entropy_loss(self, relation_scores, relation_labels):
        """
        Compute cross-entropy loss on relation labels. Ignore diagonal entries and entries giving
        relations between masked out spans.
        """
        # Need to add one for the null class.
        scores_flat = relation_scores.view(-1, self._n_labels + 1)
        # Need to add 1 so that the null label is 0, to line up with indices into prediction matrix.
        labels_flat = relation_labels.view(-1)
        # Compute cross-entropy loss.
        loss = self._loss(scores_flat, labels_flat)
        return loss<|MERGE_RESOLUTION|>--- conflicted
+++ resolved
@@ -44,10 +44,7 @@
 
         self._check = check
 
-<<<<<<< HEAD
-=======
         # Need to hack this for cases where there's no relation data. It breaks Ulme's code.
->>>>>>> d61c01c2
         self._n_labels = max(vocab.get_vocab_size("relation_labels"), 1)
 
         # Span candidate scorer.
